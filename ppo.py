--- conflicted
+++ resolved
@@ -468,7 +468,6 @@
         print_debug: Optional[bool] = True,
         num_prints: Optional[int] = 40,
     ):
-<<<<<<< HEAD
         try:
             env.clear_history()
             start = time.time()
@@ -495,46 +494,6 @@
                     global_step += 1
                     obs[step] = batch_obs
                     dones[step] = batch_done
-=======
-        env.clear_history()
-        start = time.time()
-        global_step = 0
-
-        obs = torch.zeros((num_time_steps, batchsize) + env.observation_space.shape)
-        actions = torch.zeros((num_time_steps, batchsize) + env.action_space.shape)
-        logprobs = torch.zeros((num_time_steps, batchsize))
-        rewards = torch.zeros((num_time_steps, batchsize))
-        dones = torch.zeros((num_time_steps, batchsize))
-        values = torch.zeros((num_time_steps, batchsize))
-
-        ### Starting Learning ###
-        for _ in tqdm.tqdm(range(1, total_updates + 1)):
-            next_obs, _ = env.reset(seed=seed)
-            num_steps = env.episode_length(global_step)  # num_time_steps
-            batch_obs = torch.tile(torch.Tensor(next_obs), (batchsize, 1))
-            batch_done = torch.zeros_like(dones[0])
-
-            # print("episode length:", num_steps)
-
-            for step in range(num_steps):
-                global_step += 1
-                obs[step] = batch_obs
-                dones[step] = batch_done
-
-                with torch.no_grad():
-                    mean_action, std_action, critic_value = agent(batch_obs)
-                    probs = Normal(mean_action, std_action)
-                    action = torch.clip(
-                        probs.sample(),
-                        torch.Tensor(min_action),
-                        torch.Tensor(max_action),
-                    )
-                    logprob = probs.log_prob(action).sum(1)
-                    values[step] = critic_value.flatten()
-
-                actions[step] = action
-                logprobs[step] = logprob
->>>>>>> d298785c
 
                     with torch.no_grad():
                         mean_action, std_action, critic_value = agent(batch_obs)
